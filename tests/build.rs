#[macro_use]
extern crate lazy_static;

pub mod fixture;

use std::process::Command;
use std::str;

use assert_cmd::prelude::*;
<<<<<<< HEAD
use fixture::{rust, Fixture};

lazy_static! {
    static ref BUILD_LOCK: Mutex<u8> = Mutex::new(0);
}
=======
use fixture::{Fixture, WranglerToml};
>>>>>>> 723f6331

#[test]
fn it_builds_webpack() {
    let fixture = Fixture::new();
    fixture.scaffold_webpack();

    let wrangler_toml = WranglerToml::webpack_no_config("test-build-webpack");
    fixture.create_wrangler_toml(wrangler_toml);

    build_creates_assets(&fixture, vec!["script.js"]);
}

#[test]
fn it_builds_with_webpack_single_js() {
    let fixture = Fixture::new();
    fixture.create_file(
        "index.js",
        r#"
        addEventListener('fetch', event => {
            event.respondWith(handleRequest(event.request))
        })

        /**
        * Fetch and log a request
        * @param {Request} request
        */
        async function handleRequest(request) {
            return new Response('Hello worker!', { status: 200 })
        }
    "#,
    );
    fixture.create_default_package_json();

    let wrangler_toml = WranglerToml::webpack_no_config("test-build-webpack-single-js");
    fixture.create_wrangler_toml(wrangler_toml);

    build_creates_assets(&fixture, vec!["script.js"]);
}

#[test]
fn it_builds_with_webpack_function_config_js() {
    let fixture = Fixture::new();
    fixture.scaffold_webpack();

    fixture.create_file(
        "webpack.config.js",
        r#"
        module.exports = () => ({ entry: "./index.js" });
    "#,
    );

    let wrangler_toml = WranglerToml::webpack_std_config("test-build-webpack-function");
    fixture.create_wrangler_toml(wrangler_toml);

    build_creates_assets(&fixture, vec!["script.js"]);
}

#[test]
fn it_builds_with_webpack_promise_config_js() {
    let fixture = Fixture::new();
    fixture.scaffold_webpack();

    fixture.create_file(
        "webpack.config.js",
        r#"
        module.exports = Promise.resolve({ entry: "./index.js" });
    "#,
    );

    let wrangler_toml = WranglerToml::webpack_std_config("test-build-webpack-promise");
    fixture.create_wrangler_toml(wrangler_toml);

    build_creates_assets(&fixture, vec!["script.js"]);
}

#[test]
fn it_builds_with_webpack_function_promise_config_js() {
    let fixture = Fixture::new();
    fixture.scaffold_webpack();

    fixture.create_file(
        "webpack.config.js",
        r#"
        module.exports = Promise.resolve({ entry: "./index.js" });
    "#,
    );

    let wrangler_toml = WranglerToml::webpack_std_config("test-build-webpack-function-promise");
    fixture.create_wrangler_toml(wrangler_toml);

    build_creates_assets(&fixture, vec!["script.js"]);
}

#[test]
fn it_builds_with_webpack_specify_config() {
    let fixture = Fixture::new();
    fixture.scaffold_webpack();

    fixture.create_file(
        "webpack.worker.js",
        r#"
        module.exports = { entry: "./index.js" };
    "#,
    );

    let wrangler_toml = WranglerToml::webpack_custom_config(
        "test-build-webpack-specify-config",
        "webpack.worker.js",
    );
    fixture.create_wrangler_toml(wrangler_toml);

    build_creates_assets(&fixture, vec!["script.js"]);
}

#[test]
fn it_builds_with_webpack_single_js_missing_package_main() {
    let fixture = Fixture::new();
    fixture.create_empty_js();

    fixture.create_file(
        "package.json",
        r#"
        {
            "name": "webpack_single_js_missing_package_main"
        }
    "#,
    );

    let wrangler_toml =
        WranglerToml::webpack_no_config("test-build-webpack-single-js-missing-package-main");
    fixture.create_wrangler_toml(wrangler_toml);

    build_fails_with(
        &fixture,
        "The `main` key in your `package.json` file is required",
    );
}

#[test]
fn it_fails_with_multiple_webpack_configs() {
    let fixture = Fixture::new();
    fixture.scaffold_webpack();

    fixture.create_file(
        "webpack.config.js",
        r#"
        module.exports = [
            { entry: "./a.js" },
            { entry: "./b.js" }
        ]
    "#,
    );

    let wrangler_toml = WranglerToml::webpack_std_config("test-build-multiple-webpack-configs");
    fixture.create_wrangler_toml(wrangler_toml);

    build_fails_with(&fixture, "Multiple webpack configurations are not supported. You can specify a different path for your webpack configuration file in wrangler.toml with the `webpack_config` field");
}

#[test]
fn it_builds_with_webpack_wast() {
    let fixture = Fixture::new();
    fixture.create_file(
        "package.json",
        r#"
        {
            "dependencies": {
                "wast-loader": "^1.8.5"
            }
        }
    "#,
    );

    fixture.create_file(
        "index.js",
        r#"
        (async function() {
            await import("./module.wast");
        })()
    "#,
    );

    fixture.create_file(
        "webpack.config.js",
        r#"
        module.exports = {
            entry: "./index.js",
            module: {
                rules: [
                    {
                        test: /\.wast$/,
                        loader: "wast-loader",
                        type: "webassembly/experimental"
                    }
                ]
            },
        }
    "#,
    );

    fixture.create_file("module.wast", "(module)");

    let wrangler_toml = WranglerToml::webpack_std_config("test-build-webpack-wast");
    fixture.create_wrangler_toml(wrangler_toml);

    build_creates_assets(&fixture, vec!["script.js", "module.wasm"]);
}

#[test]
fn it_fails_with_webpack_target_node() {
    let fixture = Fixture::new();
    fixture.scaffold_webpack();

    fixture.create_file(
        "webpack.config.js",
        r#"
        module.exports = {
            "entry": "./index.js",
            "target": "node"
        }
    "#,
    );

    let wrangler_toml = WranglerToml::webpack_std_config("test-build-fails-webpack-target-node");
    fixture.create_wrangler_toml(wrangler_toml);

    build_fails_with(
        &fixture,
        "Building a Cloudflare Worker with target \"node\" is not supported",
    );
}

#[test]
fn it_fails_with_webpack_target_web() {
    let fixture = Fixture::new();
    fixture.scaffold_webpack();

    fixture.create_file(
        "webpack.config.js",
        r#"
        module.exports = {
            "entry": "./index.js",
            "target": "web"
        }
    "#,
    );

    let wrangler_toml = WranglerToml::webpack_std_config("test-build-fails-webpack-target-web");
    fixture.create_wrangler_toml(wrangler_toml);

    build_fails_with(
        &fixture,
        "Building a Cloudflare Worker with target \"web\" is not supported",
    );
}

#[test]
fn it_builds_with_webpack_target_webworker() {
    let fixture = Fixture::new();
    fixture.scaffold_webpack();

    fixture.create_file(
        "webpack.config.js",
        r#"
        module.exports = {
            "entry": "./index.js",
            "target": "webworker"
        }
    "#,
    );

    let wrangler_toml = WranglerToml::webpack_std_config("test-build-webpack-target-webworker");
    fixture.create_wrangler_toml(wrangler_toml);

    build_creates_assets(&fixture, vec!["script.js"]);
}

<<<<<<< HEAD
#[test]
fn it_builds_with_webpack_wasm_pack() {
    let fixture = Fixture::new("webpack_wasm_pack");

    fixture.create_dir("crate");
    fixture.create_file("crate/Cargo.toml", &rust::get_cargo_toml());

    fixture.create_dir("crate/src");
    fixture.create_file("crate/src/lib.rs", &rust::get_lib());
    fixture.create_file("crate/src/utils.rs", &rust::get_utils());

    fixture.create_wrangler_toml(
        r#"
        type = "webpack"
        webpack_config = "webpack.config.js"
    "#,
    );

    fixture.create_file(
        "webpack.config.js",
        r#"
        const path = require("path");
        const WasmPackPlugin = require("@wasm-tool/wasm-pack-plugin");
        
        module.exports = {
            "entry": "./index.js",
            "target": "webworker",
            plugins: [
                new WasmPackPlugin({
                    crateDirectory: path.resolve(__dirname, "crate"),
                }),
            ]
        }
    "#,
    );

    fixture.create_file(
        "package.json",
        r#"
        {
            "name": "webpack_wasm_pack",
            "main": "./index.js",
            "dependencies": {
            "@wasm-tool/wasm-pack-plugin": "^1.0.1"
            }
        }
    "#,
    );

    fixture.create_file(
        "index.js",
        r#"
        import("./crate/pkg/index.js").then(module => {
            module.greet();
        });
        "#,
    );

    build_creates_assets(fixture, vec!["script.js", "module.wasm"]);
}

fn build_creates_assets(fixture: Fixture, script_names: Vec<&str>) {
    // Lock to avoid having concurrent builds
    let _g = BUILD_LOCK.lock().unwrap();

=======
fn build_creates_assets(fixture: &Fixture, script_names: Vec<&str>) {
    let _lock = fixture.lock();
>>>>>>> 723f6331
    let mut build = Command::cargo_bin(env!("CARGO_PKG_NAME")).unwrap();
    build.current_dir(fixture.get_path());
    build.arg("build").assert().success();
    for script_name in script_names {
        assert!(fixture.get_output_path().join(script_name).exists());
    }
}

fn build_fails_with(fixture: &Fixture, expected_message: &str) {
    let _lock = fixture.lock();
    let mut build = Command::cargo_bin(env!("CARGO_PKG_NAME")).unwrap();
    build.current_dir(fixture.get_path());
    build.arg("build");

    let output = build.output().expect("failed to execute process");
    assert!(!output.status.success());
    assert!(
        str::from_utf8(&output.stderr)
            .unwrap()
            .contains(expected_message),
        format!(
            "expected {:?} not found, given: {:?}",
            expected_message,
            str::from_utf8(&output.stderr)
        )
    );
}<|MERGE_RESOLUTION|>--- conflicted
+++ resolved
@@ -7,15 +7,8 @@
 use std::str;
 
 use assert_cmd::prelude::*;
-<<<<<<< HEAD
-use fixture::{rust, Fixture};
-
-lazy_static! {
-    static ref BUILD_LOCK: Mutex<u8> = Mutex::new(0);
-}
-=======
-use fixture::{Fixture, WranglerToml};
->>>>>>> 723f6331
+
+use fixture::{rust, Fixture, WranglerToml};
 
 #[test]
 fn it_builds_webpack() {
@@ -293,10 +286,9 @@
     build_creates_assets(&fixture, vec!["script.js"]);
 }
 
-<<<<<<< HEAD
 #[test]
 fn it_builds_with_webpack_wasm_pack() {
-    let fixture = Fixture::new("webpack_wasm_pack");
+    let fixture = Fixture::new();
 
     fixture.create_dir("crate");
     fixture.create_file("crate/Cargo.toml", &rust::get_cargo_toml());
@@ -305,12 +297,10 @@
     fixture.create_file("crate/src/lib.rs", &rust::get_lib());
     fixture.create_file("crate/src/utils.rs", &rust::get_utils());
 
-    fixture.create_wrangler_toml(
-        r#"
-        type = "webpack"
-        webpack_config = "webpack.config.js"
-    "#,
-    );
+    let wrangler_toml =
+        WranglerToml::webpack_custom_config("test-wasm-pack-config", "webpack.config.js");
+
+    fixture.create_wrangler_toml(wrangler_toml);
 
     fixture.create_file(
         "webpack.config.js",
@@ -352,17 +342,11 @@
         "#,
     );
 
-    build_creates_assets(fixture, vec!["script.js", "module.wasm"]);
-}
-
-fn build_creates_assets(fixture: Fixture, script_names: Vec<&str>) {
-    // Lock to avoid having concurrent builds
-    let _g = BUILD_LOCK.lock().unwrap();
-
-=======
+    build_creates_assets(&fixture, vec!["script.js", "module.wasm"]);
+}
+
 fn build_creates_assets(fixture: &Fixture, script_names: Vec<&str>) {
     let _lock = fixture.lock();
->>>>>>> 723f6331
     let mut build = Command::cargo_bin(env!("CARGO_PKG_NAME")).unwrap();
     build.current_dir(fixture.get_path());
     build.arg("build").assert().success();
