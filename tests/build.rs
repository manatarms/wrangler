#[macro_use]
extern crate lazy_static;

pub mod fixture;

use std::fs;
use std::process::Command;
use std::str;

use assert_cmd::prelude::*;

use fixture::{rust, Fixture, WranglerToml};

#[test]
fn it_builds_webpack() {
    let fixture = Fixture::new();
    fixture.scaffold_webpack();

    let wrangler_toml = WranglerToml::webpack_build("test-build-webpack");
    fixture.create_wrangler_toml(wrangler_toml);

    build_creates_assets(&fixture, vec!["script.js"]);
}

#[test]
fn it_builds_webpack_site() {
    let fixture = Fixture::new_site();

    let wrangler_toml = WranglerToml::site("test-build-site");
    fixture.create_wrangler_toml(wrangler_toml);

    build_creates_assets(&fixture, vec!["script.js"]);
}

#[test]
fn it_builds_webpack_site_with_custom_webpack() {
    let fixture = Fixture::new_site();

    fixture.create_file(
        "workers-site/webpack.worker.js",
        r#"
        module.exports = { entry: "./workers-site/index.js" };
    "#,
    );

    let mut wrangler_toml = WranglerToml::site("test-build-site-specify-config");
    wrangler_toml.webpack_config = Some("workers-site/webpack.worker.js");
    fixture.create_wrangler_toml(wrangler_toml);

    build_creates_assets(&fixture, vec!["script.js"]);
}

#[test]
fn it_builds_with_webpack_single_js() {
    let fixture = Fixture::new();
    fixture.create_file(
        "index.js",
        r#"
        addEventListener('fetch', event => {
            event.respondWith(handleRequest(event.request))
        })

        /**
        * Fetch and log a request
        * @param {Request} request
        */
        async function handleRequest(request) {
            return new Response('Hello worker!', { status: 200 })
        }
    "#,
    );
    fixture.create_default_package_json();

    let wrangler_toml = WranglerToml::webpack_build("test-build-webpack-single-js");
    fixture.create_wrangler_toml(wrangler_toml);

    build_creates_assets(&fixture, vec!["script.js"]);
}

#[test]
fn it_builds_with_webpack_function_config_js() {
    let fixture = Fixture::new();
    fixture.scaffold_webpack();

    fixture.create_file(
        "webpack.config.js",
        r#"
        module.exports = () => ({ entry: "./index.js" });
    "#,
    );

    let wrangler_toml = WranglerToml::webpack_std_config("test-build-webpack-function");
    fixture.create_wrangler_toml(wrangler_toml);

    build_creates_assets(&fixture, vec!["script.js"]);
}

#[test]
fn it_builds_with_webpack_promise_config_js() {
    let fixture = Fixture::new();
    fixture.scaffold_webpack();

    fixture.create_file(
        "webpack.config.js",
        r#"
        module.exports = Promise.resolve({ entry: "./index.js" });
    "#,
    );

    let wrangler_toml = WranglerToml::webpack_std_config("test-build-webpack-promise");
    fixture.create_wrangler_toml(wrangler_toml);

    build_creates_assets(&fixture, vec!["script.js"]);
}

#[test]
fn it_builds_with_webpack_function_promise_config_js() {
    let fixture = Fixture::new();
    fixture.scaffold_webpack();

    fixture.create_file(
        "webpack.config.js",
        r#"
        module.exports = Promise.resolve({ entry: "./index.js" });
    "#,
    );

    let wrangler_toml = WranglerToml::webpack_std_config("test-build-webpack-function-promise");
    fixture.create_wrangler_toml(wrangler_toml);

    build_creates_assets(&fixture, vec!["script.js"]);
}

#[test]
fn it_builds_with_webpack_specify_config() {
    let fixture = Fixture::new();
    fixture.scaffold_webpack();

    fixture.create_file(
        "webpack.worker.js",
        r#"
        module.exports = { entry: "./index.js" };
    "#,
    );

    let wrangler_toml = WranglerToml::webpack_custom_config(
        "test-build-webpack-specify-config",
        "webpack.worker.js",
    );
    fixture.create_wrangler_toml(wrangler_toml);

    build_creates_assets(&fixture, vec!["script.js"]);
}

#[test]
fn it_builds_with_webpack_single_js_missing_package_main() {
    let fixture = Fixture::new();
    fixture.create_empty_js();

    fixture.create_file(
        "package.json",
        r#"
        {
            "name": "webpack_single_js_missing_package_main"
        }
    "#,
    );

    let wrangler_toml =
        WranglerToml::webpack_build("test-build-webpack-single-js-missing-package-main");
    fixture.create_wrangler_toml(wrangler_toml);

    build_fails_with(
        &fixture,
        "The `main` key in your `package.json` file is required",
    );
}

#[test]
fn it_fails_with_multiple_webpack_configs() {
    let fixture = Fixture::new();
    fixture.scaffold_webpack();

    fixture.create_file(
        "webpack.config.js",
        r#"
        module.exports = [
            { entry: "./a.js" },
            { entry: "./b.js" }
        ]
    "#,
    );

    let wrangler_toml = WranglerToml::webpack_std_config("test-build-multiple-webpack-configs");
    fixture.create_wrangler_toml(wrangler_toml);

    build_fails_with(&fixture, "Multiple webpack configurations are not supported. You can specify a different path for your webpack configuration file in wrangler.toml with the `webpack_config` field");
}

#[test]
fn it_builds_with_webpack_wast() {
    let fixture = Fixture::new();
    fixture.create_file(
        "package.json",
        r#"
        {
            "dependencies": {
                "wast-loader": "^1.8.5"
            }
        }
    "#,
    );

    fixture.create_file(
        "index.js",
        r#"
        (async function() {
            await import("./module.wast");
        })()
    "#,
    );

    fixture.create_file(
        "webpack.config.js",
        r#"
        module.exports = {
            entry: "./index.js",
            module: {
                rules: [
                    {
                        test: /\.wast$/,
                        loader: "wast-loader",
                        type: "webassembly/experimental"
                    }
                ]
            },
        }
    "#,
    );

    fixture.create_file("module.wast", "(module)");

    let wrangler_toml = WranglerToml::webpack_std_config("test-build-webpack-wast");
    fixture.create_wrangler_toml(wrangler_toml);

    build_creates_assets(&fixture, vec!["script.js", "module.wasm"]);
}

#[test]
fn it_fails_with_webpack_target_node() {
    let fixture = Fixture::new();
    fixture.scaffold_webpack();

    fixture.create_file(
        "webpack.config.js",
        r#"
        module.exports = {
            "entry": "./index.js",
            "target": "node"
        }
    "#,
    );

    let wrangler_toml = WranglerToml::webpack_std_config("test-build-fails-webpack-target-node");
    fixture.create_wrangler_toml(wrangler_toml);

    build_fails_with(
        &fixture,
        "Building a Cloudflare Worker with target \"node\" is not supported",
    );
}

#[test]
fn it_fails_with_webpack_target_web() {
    let fixture = Fixture::new();
    fixture.scaffold_webpack();

    fixture.create_file(
        "webpack.config.js",
        r#"
        module.exports = {
            "entry": "./index.js",
            "target": "web"
        }
    "#,
    );

    let wrangler_toml = WranglerToml::webpack_std_config("test-build-fails-webpack-target-web");
    fixture.create_wrangler_toml(wrangler_toml);

    build_fails_with(
        &fixture,
        "Building a Cloudflare Worker with target \"web\" is not supported",
    );
}

#[test]
fn it_builds_with_webpack_target_webworker() {
    let fixture = Fixture::new();
    fixture.scaffold_webpack();

    fixture.create_file(
        "webpack.config.js",
        r#"
        module.exports = {
            "entry": "./index.js",
            "target": "webworker"
        }
    "#,
    );

    let wrangler_toml = WranglerToml::webpack_std_config("test-build-webpack-target-webworker");
    fixture.create_wrangler_toml(wrangler_toml);

    build_creates_assets(&fixture, vec!["script.js"]);
}

#[test]
<<<<<<< HEAD
fn it_builds_with_webpack_wasm_pack() {
    let fixture = Fixture::new();

    fixture.create_dir("crate");
    fixture.create_file("crate/Cargo.toml", &rust::get_cargo_toml());

    fixture.create_dir("crate/src");
    fixture.create_file("crate/src/lib.rs", &rust::get_lib());
    fixture.create_file("crate/src/utils.rs", &rust::get_utils());

    let fixture_name = "test-wasm-pack-config";
    let webpack_config = "webpack.config.js";

    let wrangler_toml = WranglerToml::webpack_custom_config(fixture_name, webpack_config);

    fixture.create_wrangler_toml(wrangler_toml);
=======
fn it_builds_with_webpack_name_output() {
    let fixture = Fixture::new();
    fixture.scaffold_webpack();
>>>>>>> 3da6ec70

    fixture.create_file(
        "webpack.config.js",
        r#"
<<<<<<< HEAD
        const path = require("path");
        const WasmPackPlugin = require("@wasm-tool/wasm-pack-plugin");
        
        module.exports = {
            "entry": "./index.js",
            "target": "webworker",
            plugins: [
                new WasmPackPlugin({
                    crateDirectory: path.resolve(__dirname, "crate"),
                }),
            ]
        }
    "#,
    );

    fixture.create_file(
        "package.json",
        r#"
        {
            "name": "webpack_wasm_pack",
            "main": "./index.js",
            "dependencies": {
                "@wasm-tool/wasm-pack-plugin": "^1.1.0"
            }
        }
        "#,
    );

    fixture.create_file(
        "index.js",
        r#"
        import("./crate/pkg/index.js").then(module => {
            module.greet();
        });
        "#,
    );

    fixture.set_config_home();

    build_creates_assets(&fixture, vec!["script.js", "module.wasm"]);
}

fn build_creates_assets(fixture: &Fixture, script_names: Vec<&str>) {
=======
        module.exports = {
            "entry": "./index.js",
            "devtool": "cheap-module-source-map"
        }
    "#,
    );
    fixture.create_file("index.js", "");

    let wrangler_toml = WranglerToml::webpack_std_config("test-build-webpack-name-output");
    fixture.create_wrangler_toml(wrangler_toml);

    build_creates_assets(&fixture, vec!["script.js"]);

    let out = fs::read_to_string(fixture.get_output_path().join("script.js")).unwrap();
    assert!(out.contains(r#"//# sourceMappingURL=worker.js.map{"version":3,"file":"worker.js""#));
}

#[test]
fn it_builds_with_webpack_name_output_warn() {
    let fixture = Fixture::new();
    fixture.scaffold_webpack();

    fixture.create_file(
        "webpack.config.js",
        r#"
        module.exports = {
            "entry": "./index.js",
            "output": {
                "filename": "hi.js"
            }
        }
    "#,
    );
    fixture.create_file("index.js", "");

    let wrangler_toml = WranglerToml::webpack_std_config("test-build-webpack-name-output-warn");
    fixture.create_wrangler_toml(wrangler_toml);

    let (_stdout, stderr) = build_creates_assets(&fixture, vec!["script.js"]);

    assert!(
        stderr.contains("webpack's output filename is being renamed"),
        format!("given: {}", stderr)
    );
}

fn build_creates_assets(fixture: &Fixture, script_names: Vec<&str>) -> (String, String) {
>>>>>>> 3da6ec70
    let _lock = fixture.lock();
    let mut build = Command::cargo_bin(env!("CARGO_PKG_NAME")).unwrap();
    build.current_dir(fixture.get_path());
    build.arg("build");

    let output = build.output().expect("failed to execute process");
    assert!(output.status.success());

    for script_name in script_names {
        assert!(fixture.get_output_path().join(script_name).exists());
    }

    (
        str::from_utf8(&output.stdout).unwrap().to_string(),
        str::from_utf8(&output.stderr).unwrap().to_string(),
    )
}

fn build_fails_with(fixture: &Fixture, expected_message: &str) {
    let _lock = fixture.lock();
    let mut build = Command::cargo_bin(env!("CARGO_PKG_NAME")).unwrap();
    build.current_dir(fixture.get_path());
    build.arg("build");

    let output = build.output().expect("failed to execute process");
    assert!(!output.status.success());
    assert!(
        str::from_utf8(&output.stderr)
            .unwrap()
            .contains(expected_message),
        format!(
            "expected {:?} not found, given: {:?}",
            expected_message,
            str::from_utf8(&output.stderr)
        )
    );
}<|MERGE_RESOLUTION|>--- conflicted
+++ resolved
@@ -316,7 +316,6 @@
 }
 
 #[test]
-<<<<<<< HEAD
 fn it_builds_with_webpack_wasm_pack() {
     let fixture = Fixture::new();
 
@@ -333,16 +332,10 @@
     let wrangler_toml = WranglerToml::webpack_custom_config(fixture_name, webpack_config);
 
     fixture.create_wrangler_toml(wrangler_toml);
-=======
-fn it_builds_with_webpack_name_output() {
-    let fixture = Fixture::new();
-    fixture.scaffold_webpack();
->>>>>>> 3da6ec70
-
-    fixture.create_file(
-        "webpack.config.js",
-        r#"
-<<<<<<< HEAD
+
+    fixture.create_file(
+        "webpack.config.js",
+        r#"
         const path = require("path");
         const WasmPackPlugin = require("@wasm-tool/wasm-pack-plugin");
         
@@ -385,8 +378,14 @@
     build_creates_assets(&fixture, vec!["script.js", "module.wasm"]);
 }
 
-fn build_creates_assets(fixture: &Fixture, script_names: Vec<&str>) {
-=======
+#[test]
+fn it_builds_with_webpack_name_output() {
+    let fixture = Fixture::new();
+    fixture.scaffold_webpack();
+
+    fixture.create_file(
+        "webpack.config.js",
+        r#"
         module.exports = {
             "entry": "./index.js",
             "devtool": "cheap-module-source-map"
@@ -434,7 +433,6 @@
 }
 
 fn build_creates_assets(fixture: &Fixture, script_names: Vec<&str>) -> (String, String) {
->>>>>>> 3da6ec70
     let _lock = fixture.lock();
     let mut build = Command::cargo_bin(env!("CARGO_PKG_NAME")).unwrap();
     build.current_dir(fixture.get_path());
