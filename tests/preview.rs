#[macro_use]
extern crate lazy_static;

pub mod fixture;

use std::env;
use std::process::Command;
use std::sync::Mutex;

use assert_cmd::prelude::*;
<<<<<<< HEAD
use fixture::{rust, Fixture};
=======
use fixture::Fixture;
>>>>>>> bb4c8e9f

lazy_static! {
    static ref BUILD_LOCK: Mutex<u8> = Mutex::new(0);
}

#[test]
fn it_can_preview_js_project() {
    let fixture = Fixture::new("simple_js");
    fixture.create_file(
        "index.js",
        r#"
        addEventListener('fetch', event => {
            event.respondWith(handleRequest(event.request))
        })
        
        /**
        * Fetch and log a request
        * @param {Request} request
        */
        async function handleRequest(request) {
            return new Response('Hello worker!', { status: 200 })
        }
    "#,
    );
    fixture.create_default_package_json();
    fixture.create_wrangler_toml(
        r#"
        type = "javascript"
    "#,
    );
<<<<<<< HEAD
    preview(fixture);
=======
    preview_succeeds(&fixture);
    fixture.cleanup()
>>>>>>> bb4c8e9f
}

#[test]
fn it_can_preview_webpack_project() {
    let fixture = Fixture::new("webpack_simple_js");
    fixture.scaffold_webpack();
    fixture.create_wrangler_toml(
        r#"
        type = "webpack"
    "#,
    );
<<<<<<< HEAD
    preview(fixture);
=======
    preview_succeeds(&fixture);
    fixture.cleanup()
>>>>>>> bb4c8e9f
}

#[test]
fn it_can_preview_rust_project() {
    let fixture = Fixture::new("simple_rust");
<<<<<<< HEAD

    fixture.create_file("Cargo.toml", &rust::get_cargo_toml());

    fixture.create_dir("src");
    fixture.create_file("src/lib.rs", &rust::get_lib());
    fixture.create_file("src/utils.rs", &rust::get_utils());

    fixture.create_dir("worker");
=======
    fixture.create_dir("src");
    fixture.create_dir("worker");

    fixture.create_file(
        "src/lib.rs",
        r#"
        extern crate cfg_if;
        extern crate wasm_bindgen;

        mod utils;

        use cfg_if::cfg_if;
        use wasm_bindgen::prelude::*;

        cfg_if! {
            // When the `wee_alloc` feature is enabled, use `wee_alloc` as the global
            // allocator.
            if #[cfg(feature = "wee_alloc")] {
                extern crate wee_alloc;
                #[global_allocator]
                static ALLOC: wee_alloc::WeeAlloc = wee_alloc::WeeAlloc::INIT;
            }
        }

        #[wasm_bindgen]
        pub fn greet() -> String {
            "Hello, wasm-worker!".to_string()
        }
    "#,
    );

    fixture.create_file(
        "src/utils.rs",
        r#"
        use cfg_if::cfg_if;

        cfg_if! {
            // When the `console_error_panic_hook` feature is enabled, we can call the
            // `set_panic_hook` function at least once during initialization, and then
            // we will get better error messages if our code ever panics.
            //
            // For more details see
            // https://github.com/rustwasm/console_error_panic_hook#readme
            if #[cfg(feature = "console_error_panic_hook")] {
                extern crate console_error_panic_hook;
                pub use self::console_error_panic_hook::set_once as set_panic_hook;
            } else {
                #[inline]
                pub fn set_panic_hook() {}
            }
        }
    "#,
    );

>>>>>>> bb4c8e9f
    fixture.create_file(
        "worker/worker.js",
        r#"
        addEventListener('fetch', event => {
            event.respondWith(handleRequest(event.request))
        })

        /**
        * Fetch and log a request
        * @param {Request} request
        */
        async function handleRequest(request) {
            const { greet } = wasm_bindgen;
            await wasm_bindgen(wasm)
            const greeting = greet()
            return new Response(greeting, {status: 200})
        }
    "#,
    );

<<<<<<< HEAD
=======
    fixture.create_file(
        "Cargo.toml",
        r#"
        [package]
        name = "worker"
        version = "0.1.0"
        authors = ["The Wrangler Team <wrangler@cloudflare.com>"]
        edition = "2018"

        [lib]
        crate-type = ["cdylib", "rlib"]

        [features]
        default = ["console_error_panic_hook"]

        [dependencies]
        cfg-if = "0.1.2"
        wasm-bindgen = "0.2"

        # The `console_error_panic_hook` crate provides better debugging of panics by
        # logging them with `console.error`. This is great for development, but requires
        # all the `std::fmt` and `std::panicking` infrastructure, so isn't great for
        # code size when deploying.
        console_error_panic_hook = { version = "0.1.1", optional = true }

        # `wee_alloc` is a tiny allocator for wasm that is only ~1K in code size
        # compared to the default allocator's ~10K. It is slower than the default
        # allocator, however.
        #
        # Unfortunately, `wee_alloc` requires nightly Rust when targeting wasm for now.
        wee_alloc = { version = "0.4.2", optional = true }

        [dev-dependencies]
        wasm-bindgen-test = "0.2"

        [profile.release]
        # Tell `rustc` to optimize for small code size.
        opt-level = "s"
    "#,
    );

>>>>>>> bb4c8e9f
    fixture.create_wrangler_toml(
        r#"
        type = "rust"
    "#,
    );
<<<<<<< HEAD

    preview(fixture);
}

fn preview(fixture: Fixture) {
=======
    preview_succeeds(&fixture);
    fixture.cleanup()
}

fn preview_succeeds(fixture: &Fixture) {
>>>>>>> bb4c8e9f
    // Lock to avoid having concurrent builds
    let _g = BUILD_LOCK.lock().unwrap();
    env::remove_var("CF_ACCOUNT_ID");
    let mut preview = Command::cargo_bin(env!("CARGO_PKG_NAME")).unwrap();
    preview.current_dir(fixture.get_path());
    preview.arg("preview").arg("--headless").assert().success();
    fixture.cleanup()
}<|MERGE_RESOLUTION|>--- conflicted
+++ resolved
@@ -8,11 +8,7 @@
 use std::sync::Mutex;
 
 use assert_cmd::prelude::*;
-<<<<<<< HEAD
 use fixture::{rust, Fixture};
-=======
-use fixture::Fixture;
->>>>>>> bb4c8e9f
 
 lazy_static! {
     static ref BUILD_LOCK: Mutex<u8> = Mutex::new(0);
@@ -43,12 +39,8 @@
         type = "javascript"
     "#,
     );
-<<<<<<< HEAD
-    preview(fixture);
-=======
     preview_succeeds(&fixture);
     fixture.cleanup()
->>>>>>> bb4c8e9f
 }
 
 #[test]
@@ -60,18 +52,13 @@
         type = "webpack"
     "#,
     );
-<<<<<<< HEAD
-    preview(fixture);
-=======
     preview_succeeds(&fixture);
     fixture.cleanup()
->>>>>>> bb4c8e9f
 }
 
 #[test]
 fn it_can_preview_rust_project() {
     let fixture = Fixture::new("simple_rust");
-<<<<<<< HEAD
 
     fixture.create_file("Cargo.toml", &rust::get_cargo_toml());
 
@@ -80,62 +67,6 @@
     fixture.create_file("src/utils.rs", &rust::get_utils());
 
     fixture.create_dir("worker");
-=======
-    fixture.create_dir("src");
-    fixture.create_dir("worker");
-
-    fixture.create_file(
-        "src/lib.rs",
-        r#"
-        extern crate cfg_if;
-        extern crate wasm_bindgen;
-
-        mod utils;
-
-        use cfg_if::cfg_if;
-        use wasm_bindgen::prelude::*;
-
-        cfg_if! {
-            // When the `wee_alloc` feature is enabled, use `wee_alloc` as the global
-            // allocator.
-            if #[cfg(feature = "wee_alloc")] {
-                extern crate wee_alloc;
-                #[global_allocator]
-                static ALLOC: wee_alloc::WeeAlloc = wee_alloc::WeeAlloc::INIT;
-            }
-        }
-
-        #[wasm_bindgen]
-        pub fn greet() -> String {
-            "Hello, wasm-worker!".to_string()
-        }
-    "#,
-    );
-
-    fixture.create_file(
-        "src/utils.rs",
-        r#"
-        use cfg_if::cfg_if;
-
-        cfg_if! {
-            // When the `console_error_panic_hook` feature is enabled, we can call the
-            // `set_panic_hook` function at least once during initialization, and then
-            // we will get better error messages if our code ever panics.
-            //
-            // For more details see
-            // https://github.com/rustwasm/console_error_panic_hook#readme
-            if #[cfg(feature = "console_error_panic_hook")] {
-                extern crate console_error_panic_hook;
-                pub use self::console_error_panic_hook::set_once as set_panic_hook;
-            } else {
-                #[inline]
-                pub fn set_panic_hook() {}
-            }
-        }
-    "#,
-    );
-
->>>>>>> bb4c8e9f
     fixture.create_file(
         "worker/worker.js",
         r#"
@@ -156,73 +87,20 @@
     "#,
     );
 
-<<<<<<< HEAD
-=======
-    fixture.create_file(
-        "Cargo.toml",
-        r#"
-        [package]
-        name = "worker"
-        version = "0.1.0"
-        authors = ["The Wrangler Team <wrangler@cloudflare.com>"]
-        edition = "2018"
-
-        [lib]
-        crate-type = ["cdylib", "rlib"]
-
-        [features]
-        default = ["console_error_panic_hook"]
-
-        [dependencies]
-        cfg-if = "0.1.2"
-        wasm-bindgen = "0.2"
-
-        # The `console_error_panic_hook` crate provides better debugging of panics by
-        # logging them with `console.error`. This is great for development, but requires
-        # all the `std::fmt` and `std::panicking` infrastructure, so isn't great for
-        # code size when deploying.
-        console_error_panic_hook = { version = "0.1.1", optional = true }
-
-        # `wee_alloc` is a tiny allocator for wasm that is only ~1K in code size
-        # compared to the default allocator's ~10K. It is slower than the default
-        # allocator, however.
-        #
-        # Unfortunately, `wee_alloc` requires nightly Rust when targeting wasm for now.
-        wee_alloc = { version = "0.4.2", optional = true }
-
-        [dev-dependencies]
-        wasm-bindgen-test = "0.2"
-
-        [profile.release]
-        # Tell `rustc` to optimize for small code size.
-        opt-level = "s"
-    "#,
-    );
-
->>>>>>> bb4c8e9f
     fixture.create_wrangler_toml(
         r#"
         type = "rust"
     "#,
     );
-<<<<<<< HEAD
-
-    preview(fixture);
-}
-
-fn preview(fixture: Fixture) {
-=======
     preview_succeeds(&fixture);
     fixture.cleanup()
 }
 
 fn preview_succeeds(fixture: &Fixture) {
->>>>>>> bb4c8e9f
     // Lock to avoid having concurrent builds
     let _g = BUILD_LOCK.lock().unwrap();
     env::remove_var("CF_ACCOUNT_ID");
     let mut preview = Command::cargo_bin(env!("CARGO_PKG_NAME")).unwrap();
     preview.current_dir(fixture.get_path());
     preview.arg("preview").arg("--headless").assert().success();
-    fixture.cleanup()
 }