<<<<<<< HEAD
pub mod rust;

use std::env;
=======
mod wrangler_toml;
pub use wrangler_toml::{EnvConfig, KvConfig, SiteConfig, WranglerToml};

>>>>>>> 723f6331
use std::fs;
use std::fs::File;
use std::io::prelude::*;
use std::mem::ManuallyDrop;
use std::path::PathBuf;
use std::sync::MutexGuard;
use std::thread;

use tempfile::TempDir;
use toml;

const BUNDLE_OUT: &str = "worker";

pub struct Fixture {
    // we wrap the fixture's tempdir in a `ManuallyDrop` so that if a test
    // fails, its directory isn't deleted, and we have a chance to manually
    // inspect its state and figure out what is going on.
    dir: ManuallyDrop<TempDir>,
}

impl Fixture {
    pub fn new() -> Fixture {
        let dir = TempDir::new().unwrap();
        eprintln!("Created fixture at {}", dir.path().display());
        Fixture {
            dir: ManuallyDrop::new(dir),
        }
    }

    pub fn get_path(&self) -> PathBuf {
        self.dir.path().to_path_buf()
    }

    pub fn scaffold_webpack(&self) {
        self.create_default_package_json();
        self.create_empty_js();
    }

    pub fn get_output_path(&self) -> PathBuf {
        self.get_path().join(BUNDLE_OUT)
    }

    pub fn create_file(&self, name: &str, content: &str) {
        let file_path = self.get_path().join(name);
        let mut file = File::create(file_path).unwrap();
        let content = String::from(content);
        file.write_all(content.as_bytes()).unwrap();
    }

    pub fn create_dir(&self, name: &str) {
        let dir_path = self.get_path().join(name);
        fs::create_dir(dir_path).unwrap();
    }

    pub fn create_empty_js(&self) {
        self.create_file("index.js", "");
    }

    pub fn create_default_package_json(&self) {
        self.create_file(
            "package.json",
            r#"
            {
                "main": "index.js"
            }
        "#,
        );
    }

    pub fn create_wrangler_toml(&self, wrangler_toml: WranglerToml) {
        self.create_file("wrangler.toml", &toml::to_string(&wrangler_toml).unwrap());
    }

    pub fn lock(&self) -> MutexGuard<'static, ()> {
        use std::sync::Mutex;

        lazy_static! {
            static ref ONE_TEST_AT_A_TIME: Mutex<()> = Mutex::new(());
        }

        ONE_TEST_AT_A_TIME.lock().unwrap_or_else(|e| e.into_inner())
    }
}

impl Drop for Fixture {
    fn drop(&mut self) {
        if !thread::panicking() {
            unsafe { ManuallyDrop::drop(&mut self.dir) }
        }
    }
}<|MERGE_RESOLUTION|>--- conflicted
+++ resolved
@@ -1,12 +1,7 @@
-<<<<<<< HEAD
 pub mod rust;
-
-use std::env;
-=======
 mod wrangler_toml;
 pub use wrangler_toml::{EnvConfig, KvConfig, SiteConfig, WranglerToml};
 
->>>>>>> 723f6331
 use std::fs;
 use std::fs::File;
 use std::io::prelude::*;
@@ -58,7 +53,8 @@
 
     pub fn create_dir(&self, name: &str) {
         let dir_path = self.get_path().join(name);
-        fs::create_dir(dir_path).unwrap();
+        fs::remove_dir_all(&dir_path).ok();
+        fs::create_dir(&dir_path).unwrap();
     }
 
     pub fn create_empty_js(&self) {
