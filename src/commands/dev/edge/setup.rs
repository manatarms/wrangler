--- conflicted
+++ resolved
@@ -44,16 +44,10 @@
 pub(super) fn init(
     deploy_config: &DeployConfig,
     user: &GlobalUser,
-<<<<<<< HEAD
 ) -> Result<InitResponse, failure::Error> {
     let (exchange_url, ws_token) = get_initial_setup(deploy_config, user)?;
     let exchange_host = exchange_url.host_str().expect("Could not get host string, please file an issue at https://github.com/cloudflare/wrangler").to_string();
-    let client = http::auth_client(None, &user);
-=======
-) -> Result<(String, String), failure::Error> {
-    let exchange_url = get_exchange_url(deploy_config, user)?;
     let client = http::legacy_auth_client(&user);
->>>>>>> 235e0d10
     let response = client
         .get(exchange_url.clone())
         .send()?
@@ -113,13 +107,8 @@
 fn get_initial_setup(
     deploy_config: &DeployConfig,
     user: &GlobalUser,
-<<<<<<< HEAD
 ) -> Result<(Url, String), failure::Error> {
-    let client = http::auth_client(None, &user);
-=======
-) -> Result<Url, failure::Error> {
     let client = http::legacy_auth_client(&user);
->>>>>>> 235e0d10
     let address = get_initialize_address(deploy_config);
     let url = Url::parse(&address)?;
     let response = client.get(url).send()?.error_for_status()?;
