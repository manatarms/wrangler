--- conflicted
+++ resolved
@@ -127,11 +127,8 @@
             site: None,
             vars: None,
             text_blobs: None,
-<<<<<<< HEAD
             build: None,
-=======
             usage_model: None,
->>>>>>> 33971169
         };
         assert!(kv::get_namespace_id(&target_with_dup_kv_bindings, "").is_err());
     }
