--- conflicted
+++ resolved
@@ -33,12 +33,7 @@
 
     // Add expiration and expiration_ttl query options as necessary.
     let mut query_params: Vec<(&str, &str)> = vec![];
-<<<<<<< HEAD
 
-    if let Some(exp) = expiration {
-        query_params.push(("expiration", exp))
-    }
-=======
     if let Some(exp) = expiration {
         query_params.push(("expiration", exp))
     };
@@ -46,7 +41,6 @@
         query_params.push(("expiration_ttl", ttl))
     };
     let url = Url::parse_with_params(&api_endpoint, query_params);
->>>>>>> 738bd660
 
     if let Some(ttl) = expiration_ttl {
         query_params.push(("expiration_ttl", ttl))
